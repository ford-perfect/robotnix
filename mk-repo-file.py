--- conflicted
+++ resolved
@@ -24,12 +24,6 @@
 revTrees: Dict[str, str] = {}
 treeHashes: Dict[str, str] = {}
 
-# The kind of remote a "commitish" refers to.
-# These are used for the --ref-type CLI arg.
-class ManifestRefType(Enum):
-    BRANCH = "heads"
-    TAG = "tags"
-
 def save(filename, data):
     open(filename, 'w').write(json.dumps(data, sort_keys=True, indent=2, separators=(',', ': ')))
 
@@ -38,24 +32,14 @@
     json_text = subprocess.check_output([ "nix-prefetch-git", "--url", url, "--rev", rev]).decode()
     return json.loads(json_text)
 
-<<<<<<< HEAD
-def make_repo_file(url: str, rev: str, filename: str, ref_type: ManifestRefType, force_refresh: bool, mirror: Optional[str]=None):
-=======
 def make_repo_file(url: str, ref: str, filename: str, override_project_revs: Dict[str, str], force_refresh: bool, mirror: Optional[str]=None):
->>>>>>> c0c13e96
     if os.path.exists(filename) and not force_refresh:
         data = json.load(open(filename))
     else:
         print("Fetching information for %s %s" % (url, ref))
         with tempfile.TemporaryDirectory() as tmpdir:
-<<<<<<< HEAD
-            subprocess.check_call(['repo', 'init', '--manifest-url=' + url, '--manifest-branch=refs/' + ref_type.value + '/' + rev, *REPO_FLAGS], cwd=tmpdir)
-            json_text = subprocess.check_output(['repo', 'dumpjson'], cwd=tmpdir).decode()
-            open(filename, 'w').write(json_text)
-=======
             subprocess.check_call(['repo', 'init', '--manifest-url=' + url, '--manifest-branch=' + ref, *REPO_FLAGS], cwd=tmpdir)
             json_text = subprocess.check_output(['repo', 'dumpjson'] + (["--local-only"] if override_project_revs else []), cwd=tmpdir).decode()
->>>>>>> c0c13e96
             data = json.loads(json_text)
 
             for project, rev in override_project_revs.items():
@@ -104,23 +88,14 @@
 
 def main():
     parser = argparse.ArgumentParser()
-<<<<<<< HEAD
-    parser.add_argument('--mirror', help="directory to a repo mirror of %s" % AOSP_BASEURL)
-    parser.add_argument('--ref-type', help="the kind of ref that is mirrored", choices=[t.name.lower() for t in ManifestRefType], default=ManifestRefType.TAG.name.lower())
-    parser.add_argument('--force', help="force a re-download. Useful with --ref-type branch", action='store_true')
-=======
     parser.add_argument('--mirror', help="path to a repo mirror of %s" % AOSP_BASEURL)
     parser.add_argument('--force', help="force a re-download. Useful with --ref-type branch", action='store_true')
     parser.add_argument('--repo-prop', help="repo.prop file to use as source for project git revisions")
->>>>>>> c0c13e96
     parser.add_argument('url', help="manifest URL")
     parser.add_argument('ref', help="manifest ref")
     parser.add_argument('oldrepojson', nargs='*', help="any older repo json files to use for cached sha256s")
     args = parser.parse_args()
 
-<<<<<<< HEAD
-    ref_type = ManifestRefType[args.ref_type.upper()]
-=======
     # Extract project revisions from repo.prop
     override_project_revs = {}
     if args.repo_prop:
@@ -129,7 +104,6 @@
             if line:
                 project, rev = line.split()
                 override_project_revs[project] = rev
->>>>>>> c0c13e96
 
     # Read all oldrepojson files to populate hashtables
     for filename in args.oldrepojson:
@@ -141,9 +115,6 @@
                     treeHashes[p['tree']] = p['sha256']
                     revTrees[p['rev']] = p['tree']
 
-<<<<<<< HEAD
-    make_repo_file(args.url, args.rev, f"repo-{args.rev}.json", ref_type=ref_type, force_refresh=args.force, mirror=args.mirror)
-=======
     if args.ref.startswith('refs/tags/'):
         ref = args.ref[len('refs/tags/'):]
     else:
@@ -151,7 +122,6 @@
     filename = f'repo-{ref}.json'
 
     make_repo_file(args.url, args.ref, filename, override_project_revs, force_refresh=args.force, mirror=args.mirror)
->>>>>>> c0c13e96
 
 if __name__ == "__main__":
     main()