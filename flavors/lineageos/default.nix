--- conflicted
+++ resolved
@@ -8,11 +8,7 @@
     elem mapAttrs mapAttrs' nameValuePair filterAttrs
     attrNames getAttrs flatten remove
     mkIf mkMerge mkDefault mkForce
-<<<<<<< HEAD
-    importJSON toLower removePrefix;
-=======
-    importJSON toLower hasPrefix;
->>>>>>> b26c8e4a
+    importJSON toLower hasPrefix removePrefix;
 
   androidVersionToLineageBranch = {
     "10" = "lineage-17.1";
