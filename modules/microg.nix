{ config, pkgs, lib, ... }:

with lib;

let
<<<<<<< HEAD
  version = "0.2.14.204215";
=======
  version = "0.2.13.203915";
  verifyApk = apk: pkgs.verifyApk {
    inherit apk;
    sha256 = "9bd06727e62796c0130eb6dab39b73157451582cbd138e86c468acc395d14165"; # O=NOGAPPS Project, C=DE
  };
>>>>>>> b7d3a5de
in
{
  options = {
    microg.enable = mkEnableOption "microg";
  };

  config = mkIf config.microg.enable {
    # Uses better patch for microg that hardcodes the fake google signature and only allows microg apps to use it
    source.dirs."frameworks/base".patches =
      if (config.androidVersion >= 11)
      then [ ./microg-android11.patch ]
      else [ (pkgs.fetchpatch {
        name = "microg.patch";
        url = "https://gitlab.com/calyxos/platform_frameworks_base/commit/dccce9d969f11c1739d19855ade9ccfbacf8ef76.patch";
        sha256 = "15c2i64dz4i0i5xv2cz51k08phlkhhg620b06n25bp2x88226m06";
      }) ];

    resources."frameworks/base/packages/SettingsProvider".def_location_providers_allowed = mkIf (config.androidVersion == 9) "gps,network";

    # TODO: Preferably build this stuff ourself.
    # Used https://github.com/lineageos4microg/android_prebuilts_prebuiltapks as source for Android.mk options
    apps.prebuilt = {
      GmsCore = { 
        apk = verifyApk (pkgs.fetchurl {
          url = "https://github.com/microg/android_packages_apps_GmsCore/releases/download/v${version}/GmsCore-v${version}.apk";
<<<<<<< HEAD
          sha256 = "0s7n01fqcwrlfxcm45mrp6clvxb2a746hgv6amhp3idi1khgb415";
        };
=======
          sha256 = "0266zbmf20z7sa4xbgkq6f3qglrf8kcl24p6d87bzygm72340wxa";
        });
>>>>>>> b7d3a5de
        packageName = "com.google.android.gms";
        privileged = true;
        privappPermissions = [ "FAKE_PACKAGE_SIGNATURE" "INSTALL_LOCATION_PROVIDER" "CHANGE_DEVICE_IDLE_TEMP_WHITELIST" "UPDATE_APP_OPS_STATS" ];
        defaultPermissions = [ "FAKE_PACKAGE_SIGNATURE" ];
        allowInPowerSave = true;
      };

      GsfProxy.apk = verifyApk (pkgs.fetchurl {
        url = "https://github.com/microg/android_packages_apps_GsfProxy/releases/download/v0.1.0/GsfProxy.apk";
        sha256 = "14ln6i1qg435x223x3vndd608mra19d58yqqhhf6mw018cbip2c6";
      });

      FakeStore = {
        apk = verifyApk (pkgs.fetchurl {
          url = "https://github.com/microg/android_packages_apps_FakeStore/releases/download/v0.1.0/FakeStore-v0.1.0.apk";
          sha256 = "1kp5v4qajp4cdx8pxw6j4776bcwc9f8jgfpiyllpk1kbhq92w1ci";
        });
        packageName = "com.android.vending";
        privileged = true;
        privappPermissions = [ "FAKE_PACKAGE_SIGNATURE" ];
        defaultPermissions = [ "FAKE_PACKAGE_SIGNATURE" ];
      };
    };
  };
}<|MERGE_RESOLUTION|>--- conflicted
+++ resolved
@@ -3,15 +3,11 @@
 with lib;
 
 let
-<<<<<<< HEAD
   version = "0.2.14.204215";
-=======
-  version = "0.2.13.203915";
   verifyApk = apk: pkgs.verifyApk {
     inherit apk;
     sha256 = "9bd06727e62796c0130eb6dab39b73157451582cbd138e86c468acc395d14165"; # O=NOGAPPS Project, C=DE
   };
->>>>>>> b7d3a5de
 in
 {
   options = {
@@ -37,13 +33,8 @@
       GmsCore = { 
         apk = verifyApk (pkgs.fetchurl {
           url = "https://github.com/microg/android_packages_apps_GmsCore/releases/download/v${version}/GmsCore-v${version}.apk";
-<<<<<<< HEAD
           sha256 = "0s7n01fqcwrlfxcm45mrp6clvxb2a746hgv6amhp3idi1khgb415";
-        };
-=======
-          sha256 = "0266zbmf20z7sa4xbgkq6f3qglrf8kcl24p6d87bzygm72340wxa";
         });
->>>>>>> b7d3a5de
         packageName = "com.google.android.gms";
         privileged = true;
         privappPermissions = [ "FAKE_PACKAGE_SIGNATURE" "INSTALL_LOCATION_PROVIDER" "CHANGE_DEVICE_IDLE_TEMP_WHITELIST" "UPDATE_APP_OPS_STATS" ];
