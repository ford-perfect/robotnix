# SPDX-FileCopyrightText: 2020 Daniel Fullmer and robotnix contributors
# SPDX-License-Identifier: MIT

{ config, pkgs, lib, robotnixlib, ... }:

# https://developer.android.com/guide/topics/resources/providing-resources
# https://developer.android.com/guide/topics/resources/more-resources.html
with lib;
let
  # TODO:
  # "oneOf [ (listOf int) (listOf str) ]" doesn't work. Fails with str looking for int
  # Using "listOf (either str int)" instead
  resourceTypeGeneric = with types; oneOf [ bool int str (listOf (either str int)) ];
  resourceTypeModule = types.submodule ({ name, config, ... }: {
    options = {
      type = mkOption {
        type = types.strMatching "(bool|integer|dimen|color|string|integer-array|string-array)";
        description = "Set to override auto-detected resource type";
      };

      value = mkOption {
        type = resourceTypeGeneric;
      };
    };

    config = {
      type = mkOptionDefault (resourceTypeName config.value);
    };
  });
in
{
  options = {
    resources = mkOption {
      default = {};
<<<<<<< HEAD
      type = types.attrsOf (types.attrsOf types.unspecified);
      description = ''
        Android resource overlays for packages included in source tree.
        This is an attrset of attrsets of values.
        The first key refers to the relative path for the package source, and the second key refers to the resource name.
        e.g. `resources."frameworks/base/core/res".config_swipe_up_gesture_setting_available = true;`
      '';
    };

    resourceTypeOverrides = mkOption {
      default = {};
      type = types.attrsOf (types.attrsOf (types.strMatching "(bool|integer|dimen|color|string|integer-array|string-array)"));
      description = "Overrides auto-detection of overlay resource type set in `resources`.";
=======
      type = with types; attrsOf (attrsOf (either resourceTypeGeneric resourceTypeModule));
      description = "Package resources. The first key refers to the relative path for the package, and the second key refers to the resource name";
>>>>>>> 300133f3
    };
  };

  config = {
    # TODO: Should some of these be in system?
    product.extraConfig = "PRODUCT_PACKAGE_OVERLAYS += robotnix/overlay";

    source.dirs."robotnix/overlay".src = (pkgs.symlinkJoin {
      name = "robotnix-overlay";
      paths = mapAttrsToList (relativePath: packageResources: (pkgs.writeTextFile {
        name = "${replaceStrings ["/"] ["="] relativePath}-resources";
        text = robotnixlib.configXML packageResources;
        destination = "/${relativePath}/res/values/default.xml"; # I think it's ok that the name doesn't match the original--since they all get merged anyway
      })) config.resources;
    });
  };
}<|MERGE_RESOLUTION|>--- conflicted
+++ resolved
@@ -32,24 +32,8 @@
   options = {
     resources = mkOption {
       default = {};
-<<<<<<< HEAD
-      type = types.attrsOf (types.attrsOf types.unspecified);
-      description = ''
-        Android resource overlays for packages included in source tree.
-        This is an attrset of attrsets of values.
-        The first key refers to the relative path for the package source, and the second key refers to the resource name.
-        e.g. `resources."frameworks/base/core/res".config_swipe_up_gesture_setting_available = true;`
-      '';
-    };
-
-    resourceTypeOverrides = mkOption {
-      default = {};
-      type = types.attrsOf (types.attrsOf (types.strMatching "(bool|integer|dimen|color|string|integer-array|string-array)"));
-      description = "Overrides auto-detection of overlay resource type set in `resources`.";
-=======
       type = with types; attrsOf (attrsOf (either resourceTypeGeneric resourceTypeModule));
       description = "Package resources. The first key refers to the relative path for the package, and the second key refers to the resource name";
->>>>>>> 300133f3
     };
   };
 
