{ config, pkgs, lib, ... }:

with lib;
let
  avbMode = {
    marlin = "verity_only";
    taimen = "vbmeta_simple";
    crosshatch = "vbmeta_chained";
  }.${config.deviceFamily};
  avbFlags = {
    verity_only = "--replace_verity_public_key $KEYSDIR/verity_key.pub --replace_verity_private_key $KEYSDIR/verity --replace_verity_keyid $KEYSDIR/verity.x509.pem";
    vbmeta_simple = "--avb_vbmeta_key $KEYSDIR/avb.pem --avb_vbmeta_algorithm SHA256_RSA2048";
    vbmeta_chained = "--avb_vbmeta_key $KEYSDIR/avb.pem --avb_vbmeta_algorithm SHA256_RSA2048 --avb_system_key $KEYSDIR/avb.pem --avb_system_algorithm SHA256_RSA2048";
  }.${avbMode};

  # Signing target files fails in signapk.jar with error -6 unless using this jdk
  jdk = pkgs.callPackage (pkgs.path + /pkgs/development/compilers/openjdk/8.nix) {
    bootjdk = pkgs.callPackage (pkgs.path + /pkgs/development/compilers/openjdk/bootstrap.nix) { version = "8"; };
    inherit (pkgs.gnome2) GConf gnome_vfs;
    minimal = true;
  };

  buildTools = pkgs.stdenv.mkDerivation {
<<<<<<< HEAD
    name = "android-build-tools-${config.buildID}";
    src = config.source."build/make".contents;
    nativeBuildInputs = with pkgs; [ python ];
=======
    name = "android-build-tools-${config.buildNumber}";
    src = config.build.sourceDir "build/make";
    buildInputs = with pkgs; [ python ];
>>>>>>> 6d6af50e
    postPatch = ''
      substituteInPlace ./tools/releasetools/common.py \
        --replace "out/host/linux-x86" "${config.build.hostTools}" \
        --replace "java_path = \"java\"" "java_path = \"${jdk}/bin/java\""
      substituteInPlace ./tools/releasetools/build_image.py \
        --replace "system/extras/verity/build_verity_metadata.py" "$out/build_verity_metadata.py"
    '';
    installPhase = ''
      mkdir -p $out
      cp --reflink=auto -r ./tools/* $out
      cp --reflink=auto ${config.source."system/extras".contents}/verity/{build_verity_metadata.py,boot_signer,verity_signer} $out # Some extra random utilities from elsewhere
    '';
  };

  # Get a bunch of utilities to generate keys
  keyTools = pkgs.runCommandCC "android-key-tools-${config.buildNumber}" { buildInputs = with pkgs; [ python pkgconfig boringssl ]; } ''
    mkdir -p $out/bin

    cp ${config.source."development".contents}/tools/make_key $out/bin/make_key
    substituteInPlace $out/bin/make_key --replace openssl ${getBin pkgs.openssl}/bin/openssl

    cc -o $out/bin/generate_verity_key \
      ${config.source."system/extras".contents}/verity/generate_verity_key.c \
      ${config.source."system/core".contents}/libcrypto_utils/android_pubkey.c \
      -I ${config.source."system/core".contents}/libcrypto_utils/include/ \
      -I ${pkgs.boringssl}/include ${pkgs.boringssl}/lib/libssl.a ${pkgs.boringssl}/lib/libcrypto.a -lpthread

    cp ${config.source."external/avb".contents}/avbtool $out/bin/avbtool
    patchShebangs $out/bin
  '';
<<<<<<< HEAD
in
{
  # TODO: Do this in a temporary directory. It's ugly to make build dir and ./tmp/* dir gets cleared in these scripts too.
  config.build.releaseScript = pkgs.writeScript "release.sh" ''
    #!${pkgs.runtimeShell}

    export PATH=${config.build.hostTools}/bin:${pkgs.openssl}/bin:${pkgs.zip}/bin:${pkgs.unzip}/bin:${jdk}/bin:$PATH
    KEYSTOREPATH=$1
    PREVIOUS_BUILDID=$2

    # sign_target_files_apks.py and others below requires this directory to be here.
    mkdir -p build/target/product/
    ln -sf ${config.source."build/make".contents}/target/product/security build/target/product/security

    echo Signing target files
    ${buildTools}/releasetools/sign_target_files_apks.py ${optionalString signBuild "-o -d $KEYSTOREPATH ${avbFlags}"} ${config.build.android.out}/aosp_${config.device}-target_files-${config.buildID}.zip ${config.device}-target_files-${config.buildID}.zip || exit 1
=======
>>>>>>> 6d6af50e

  # Use bash substitution to only set options if KEYSDIR is set
  signedTargetFilesScript = { out }: ''
    ${buildTools}/releasetools/sign_target_files_apks.py ''${KEYSDIR:+-o -d $KEYSDIR ${avbFlags}} ${config.build.android.out}/aosp_${config.device}-target_files-${config.buildNumber}.zip ${out} || exit 1
  '';

  otaScript = { signedTargetFiles, out }: ''
    ${buildTools}/releasetools/ota_from_target_files.py --block ''${KEYSDIR:+-k $KEYSDIR/releasekey} ${signedTargetFiles} ${out} || exit 1
  '';

  imgScript = { signedTargetFiles, out }: ''
    ${buildTools}/releasetools/img_from_target_files.py ${signedTargetFiles} ${out} || exit 1
  '';

  wrapScript = { commands, keysDir ? "" }: ''
    export PATH=${config.build.hostTools}/bin:${pkgs.openssl}/bin:${pkgs.zip}/bin:${pkgs.unzip}/bin:${jdk}/bin:${pkgs.getopt}/bin:${pkgs.which}/bin:${pkgs.hexdump}/bin:${pkgs.perl}/bin:$PATH

    # sign_target_files_apks.py and others require this directory to be here.
    mkdir -p build/target/product/
    ln -sf ${config.build.sourceDir "build/make"}/target/product/security build/target/product/security

<<<<<<< HEAD
    echo Building factory image
    ${pkgs.runtimeShell} ${config.source."device/common".contents}/generate-factory-images-common.sh
=======
    # build-tools releasetools/common.py hilariously tries to modify the
    # permissions of the source file in ZipWrite. Since signing uses this
    # function with a key, we need to make a temporary copy of our keys so the
    # sandbox doesn't complain if it doesn't have permissions to do so.
    KEYSDIR=${keysDir}
    if [[ "$KEYSDIR" ]]; then
      mkdir -p keys_copy
      cp -r $KEYSDIR/* keys_copy/
      KEYSDIR=keys_copy
    fi
>>>>>>> 6d6af50e

    ${commands}

    rm -r build  # Unsafe
    if [[ "$KEYSDIR" ]]; then rm -rf keys_copy; fi
  '';
in
{
  config.build = {
    # These can be used to build these products inside nix. Requires putting the secret keys under /keys in the sandbox
    # TODO: Currently can only build here with keys enabled
    signedTargetFiles = pkgs.runCommand "${config.device}-signed_target_files-${config.buildNumber}.zip" {}
      (wrapScript {
        commands = signedTargetFilesScript { out="$out"; };
        keysDir = "/keys/${config.device}";
      });
    ota = pkgs.runCommand "${config.device}-ota_update-${config.buildNumber}.zip" {}
      (wrapScript {
        commands = otaScript { signedTargetFiles=config.build.signedTargetFiles; out="$out"; };
        keysDir = "/keys/${config.device}";
      });
    img = pkgs.runCommand "${config.device}-img-${config.buildNumber}.zip" {}
      (wrapScript {
        commands = imgScript { signedTargetFiles=config.build.signedTargetFiles; out="$out"; };
      }); # No neeed to keys here
    otaMetadata = pkgs.runCommand "${config.device}-stable" {} ''
      ${pkgs.python3}/bin/python ${../generate_metadata.py} ${config.build.ota} > $out
    '';

    otaDir = pkgs.linkFarm "${config.device}-otaDir" (with config.build; [ { name=ota.name; path=ota; } { name=otaMetadata.name; path=otaMetadata;} ]);

    # TODO: Do this in a temporary directory. It's ugly to make build dir and ./tmp/* dir gets cleared in these scripts too.
    # Maybe just remove this script? It's definitely complicated--and often untested
    releaseScript = pkgs.writeScript "release.sh" (''
      #!${pkgs.runtimeShell}
      '' + (wrapScript { keysDir="$1"; commands=''
      PREV_BUILDNUMBER=$2

      echo Signing target files
      ${signedTargetFilesScript {
        out="${config.device}-target_files-${config.buildNumber}.zip";
      }}

      echo Building OTA zip
      ${otaScript {
        signedTargetFiles="${config.device}-target_files-${config.buildNumber}.zip";
        out="${config.device}-ota_update-${config.buildNumber}.zip";
      }}

      echo Building incremental OTA zip
      if [[ ! -z "$PREV_BUILDNUMBER" ]]; then
        ${buildTools}/releasetools/ota_from_target_files.py --block ${optionalString signBuild "-k $KEYSDIR/releasekey"} -i ${config.device}-target_files-$PREV_BUILDNUMBER.zip ${config.device}-target_files-${config.buildNumber}.zip ${config.device}-incremental-$PREV_BUILDNUMBER-${config.buildNumber}.zip || exit 1
      fi

      echo Building .img file
      ${imgScript {
        signedTargetFiles="${config.device}-target_files-${config.buildNumber}.zip";
        out="${config.device}-img-${config.buildNumber}.zip";
      }}

      export DEVICE=${config.device};
      export PRODUCT=${config.device};
      export BUILD=${config.buildNumber};
      export VERSION=${toLower config.buildNumber};

      # TODO: What if we don't have vendor.files?
      get_radio_image() {
        grep -Po "require version-$1=\K.+" ${config.vendor.files}/vendor/$2/vendor-board-info.txt | tr '[:upper:]' '[:lower:]'
      }
      export BOOTLOADER=$(get_radio_image bootloader google_devices/$DEVICE)
      export RADIO=$(get_radio_image baseband google_devices/$DEVICE)

      echo Building factory image
      ${pkgs.runtimeShell} ${config.build.sourceDir "device/common"}/generate-factory-images-common.sh

      ${pkgs.python3}/bin/python ${../generate_metadata.py} ${config.device}-ota_update-${config.buildNumber}.zip > ${config.device}-stable
    ''; }));

    # TODO: avbkey is not encrypted. Can it be? Need to get passphrase into avbtool
    # Generate either verity or avb--not recommended to use same keys across devices. e.g. attestation relies on device-specific keys
    generateKeysScript = pkgs.writeScript "generate_keys.sh" ''
      #!${pkgs.runtimeShell}

      export PATH=${getBin pkgs.openssl}/bin:${keyTools}/bin:$PATH

      for key in {releasekey,platform,shared,media${optionalString (avbMode == "verity_only") ",verity"}}; do
        # make_key exits with unsuccessful code 1 instead of 0, need ! to negate
        ! make_key "$key" "$1" || exit 1
      done

      ${optionalString (avbMode == "verity_only") "generate_verity_key -convert verity.x509.pem verity_key || exit 1"}
      ${optionalString (avbMode != "verity_only") ''
        openssl genrsa -out avb.pem 2048 || exit 1
        avbtool extract_public_key --key avb.pem --output avb_pkmd.bin || exit 1
      ''}
    '';
  };
}<|MERGE_RESOLUTION|>--- conflicted
+++ resolved
@@ -21,15 +21,9 @@
   };
 
   buildTools = pkgs.stdenv.mkDerivation {
-<<<<<<< HEAD
-    name = "android-build-tools-${config.buildID}";
-    src = config.source."build/make".contents;
-    nativeBuildInputs = with pkgs; [ python ];
-=======
     name = "android-build-tools-${config.buildNumber}";
-    src = config.build.sourceDir "build/make";
+    src = config.source.dirs."build/make".contents;
     buildInputs = with pkgs; [ python ];
->>>>>>> 6d6af50e
     postPatch = ''
       substituteInPlace ./tools/releasetools/common.py \
         --replace "out/host/linux-x86" "${config.build.hostTools}" \
@@ -60,25 +54,6 @@
     cp ${config.source."external/avb".contents}/avbtool $out/bin/avbtool
     patchShebangs $out/bin
   '';
-<<<<<<< HEAD
-in
-{
-  # TODO: Do this in a temporary directory. It's ugly to make build dir and ./tmp/* dir gets cleared in these scripts too.
-  config.build.releaseScript = pkgs.writeScript "release.sh" ''
-    #!${pkgs.runtimeShell}
-
-    export PATH=${config.build.hostTools}/bin:${pkgs.openssl}/bin:${pkgs.zip}/bin:${pkgs.unzip}/bin:${jdk}/bin:$PATH
-    KEYSTOREPATH=$1
-    PREVIOUS_BUILDID=$2
-
-    # sign_target_files_apks.py and others below requires this directory to be here.
-    mkdir -p build/target/product/
-    ln -sf ${config.source."build/make".contents}/target/product/security build/target/product/security
-
-    echo Signing target files
-    ${buildTools}/releasetools/sign_target_files_apks.py ${optionalString signBuild "-o -d $KEYSTOREPATH ${avbFlags}"} ${config.build.android.out}/aosp_${config.device}-target_files-${config.buildID}.zip ${config.device}-target_files-${config.buildID}.zip || exit 1
-=======
->>>>>>> 6d6af50e
 
   # Use bash substitution to only set options if KEYSDIR is set
   signedTargetFilesScript = { out }: ''
@@ -98,12 +73,8 @@
 
     # sign_target_files_apks.py and others require this directory to be here.
     mkdir -p build/target/product/
-    ln -sf ${config.build.sourceDir "build/make"}/target/product/security build/target/product/security
+    ln -sf ${config.source.dirs."build/make".contents}/target/product/security build/target/product/security
 
-<<<<<<< HEAD
-    echo Building factory image
-    ${pkgs.runtimeShell} ${config.source."device/common".contents}/generate-factory-images-common.sh
-=======
     # build-tools releasetools/common.py hilariously tries to modify the
     # permissions of the source file in ZipWrite. Since signing uses this
     # function with a key, we need to make a temporary copy of our keys so the
@@ -114,7 +85,6 @@
       cp -r $KEYSDIR/* keys_copy/
       KEYSDIR=keys_copy
     fi
->>>>>>> 6d6af50e
 
     ${commands}
 
@@ -188,7 +158,7 @@
       export RADIO=$(get_radio_image baseband google_devices/$DEVICE)
 
       echo Building factory image
-      ${pkgs.runtimeShell} ${config.build.sourceDir "device/common"}/generate-factory-images-common.sh
+      ${pkgs.runtimeShell} ${config.source.dirs."device/common".contents}/generate-factory-images-common.sh
 
       ${pkgs.python3}/bin/python ${../generate_metadata.py} ${config.device}-ota_update-${config.buildNumber}.zip > ${config.device}-stable
     ''; }));
